--- conflicted
+++ resolved
@@ -1,14 +1,9 @@
 use {
-<<<<<<< HEAD
+  crate::Options,
   anyhow::{anyhow, bail, ensure, Result},
-  bitcoin::{consensus::Decodable, Block, BlockHash, BlockHeader, Transaction, Txid},
-  bitcoincore_rpc::Auth,
-=======
-  crate::Options,
-  anyhow::{anyhow, Result},
   base64::Engine,
-  bitcoin::{Transaction, Txid},
->>>>>>> 8cdcca77
+  bitcoin::{blockdata::block::Header, consensus::Decodable, Block, BlockHash, Transaction, Txid},
+  // bitcoincore_rpc::Auth,
   hyper::{client::HttpConnector, Body, Client, Method, Request, Uri},
   serde::Deserialize,
   serde_json::{json, Value},
@@ -84,7 +79,7 @@
     Ok(res)
   }
 
-  pub(crate) async fn get_block_headers(&self, hashes: &[BlockHash]) -> Result<Vec<BlockHeader>> {
+  pub(crate) async fn get_block_headers(&self, hashes: &[BlockHash]) -> Result<Vec<Header>> {
     let res = self
       .batched_fetch_hex(
         "getblockheader",
@@ -138,7 +133,6 @@
       bail!(err);
     }
 
-<<<<<<< HEAD
     let Some(result) = result.result else {
       bail!("JSON-RPC response had null result");
     };
@@ -187,44 +181,6 @@
       }
     } else {
       results.retain(|res| res.error.is_none());
-=======
-    let body = Value::Array(reqs).to_string();
-
-    let mut results: Vec<JsonResponse<String>>;
-    let mut retries = 0;
-
-    loop {
-      results = match self.try_get_transactions(body.clone()).await {
-        Ok(results) => results,
-        Err(error) => {
-          if retries >= 5 {
-            return Err(anyhow!(
-              "failed to fetch raw transactions after 5 retries: {}",
-              error
-            ));
-          }
-
-          log::info!("failed to fetch raw transactions, retrying: {}", error);
-
-          tokio::time::sleep(tokio::time::Duration::from_millis(
-            100 * u64::pow(2, retries),
-          ))
-          .await;
-          retries += 1;
-          continue;
-        }
-      };
-      break;
-    }
-
-    // Return early on any error, because we need all results to proceed
-    if let Some(err) = results.iter().find_map(|res| res.error.as_ref()) {
-      return Err(anyhow!(
-        "failed to fetch raw transaction: code {} message {}",
-        err.code,
-        err.message
-      ));
->>>>>>> 8cdcca77
     }
 
     // Results from batched JSON-RPC requests can come back in any order, so we must sort them by id
